/**
 * ACME client tests
 */

const { assert } = require('chai');
const { v4: uuid } = require('uuid');
const cts = require('./challtestsrv');
const getCertIssuers = require('./get-cert-issuers');
const spec = require('./spec');
const acme = require('./../');

const directoryUrl = process.env.ACME_DIRECTORY_URL || acme.directory.letsencrypt.staging;
const capMetaTosField = !(('ACME_CAP_META_TOS_FIELD' in process.env) && (process.env.ACME_CAP_META_TOS_FIELD === '0'));
const capUpdateAccountKey = !(('ACME_CAP_UPDATE_ACCOUNT_KEY' in process.env) && (process.env.ACME_CAP_UPDATE_ACCOUNT_KEY === '0'));
const capAlternateCertRoots = !(('ACME_CAP_ALTERNATE_CERT_ROOTS' in process.env) && (process.env.ACME_CAP_ALTERNATE_CERT_ROOTS === '0'));

describe('client', () => {
<<<<<<< HEAD
    let testIssuers;
=======
    // non-EAB
>>>>>>> bb31a687
    let testPrivateKey;
    let testSecondaryPrivateKey;
    let testClient;
    let testAccount;
    let testAccountUrl;
    let testOrder;
    let testOrderWildcard;
    let testAuthz;
    let testAuthzWildcard;
    let testChallenge;
    let testChallengeWildcard;
    let testKeyAuthorization;
    let testKeyAuthorizationWildcard;
    let testCsr;
    let testCsrWildcard;
    let testCertificate;
    let testCertificateWildcard;

    const testDomain = `${uuid()}.example.com`;
    const testDomainWildcard = `*.${testDomain}`;
    const testContact = `mailto:test-${uuid()}@nope.com`;


    /**
     * Pebble CTS required
     */

    before(function() {
        if (!cts.isEnabled()) {
            this.skip();
        }
    });


    /**
     * Fixtures
     */

    it('should generate a private key', async () => {
        testPrivateKey = await acme.forge.createPrivateKey();
        assert.isTrue(Buffer.isBuffer(testPrivateKey));
    });

    it('should create a second private key', async () => {
        testSecondaryPrivateKey = await acme.forge.createPrivateKey(2048);
        assert.isTrue(Buffer.isBuffer(testSecondaryPrivateKey));
    });

    it('should generate certificate signing request', async () => {
        [, testCsr] = await acme.forge.createCsr({ commonName: testDomain });
        [, testCsrWildcard] = await acme.forge.createCsr({ commonName: testDomainWildcard });
    });

    it('should resolve certificate issuers [ACME_CAP_ALTERNATE_CERT_ROOTS]', async function() {
        if (!capAlternateCertRoots) {
            this.skip();
        }

        testIssuers = await getCertIssuers();

        assert.isArray(testIssuers);
        assert.isTrue(testIssuers.length > 1);

        testIssuers.forEach((i) => {
            assert.isString(i);
            assert.strictEqual(1, testIssuers.filter((c) => (c === i)).length);
        });
    });


    /**
     * Initialize clients
     */

    it('should initialize client', () => {
        testClient = new acme.Client({
            directoryUrl,
            accountKey: testPrivateKey
        });
    });

    it('should produce a valid JWK', async () => {
        const jwk = await testClient.http.getJwk();

        assert.isObject(jwk);
        assert.strictEqual(jwk.e, 'AQAB');
        assert.strictEqual(jwk.kty, 'RSA');
    });


    /**
     * Terms of Service
     */

    it('should produce Terms of Service URL [ACME_CAP_META_TOS_FIELD]', async function() {
        if (!capMetaTosField) {
            this.skip();
        }

        const tos = await testClient.getTermsOfServiceUrl();
        assert.isString(tos);
    });

    it('should not produce Terms of Service URL [!ACME_CAP_META_TOS_FIELD]', async function() {
        if (capMetaTosField) {
            this.skip();
        }

        const tos = await testClient.getTermsOfServiceUrl();
        assert.isNull(tos);
    });


    /**
     * Create account
     */

    it('should refuse account creation without ToS [ACME_CAP_META_TOS_FIELD]', async function() {
        if (!capMetaTosField) {
            this.skip();
        }

        await assert.isRejected(testClient.createAccount());
    });

    it('should create an account', async () => {
        testAccount = await testClient.createAccount({
            termsOfServiceAgreed: true
        });

        spec.rfc8555.account(testAccount);
        assert.strictEqual(testAccount.status, 'valid');
    });

    it('should produce an account URL', () => {
        testAccountUrl = testClient.getAccountUrl();
        assert.isString(testAccountUrl);
    });


    /**
     * Find existing account using secondary client
     */

    it('should throw when trying to find account using invalid account key', async () => {
        const client = new acme.Client({
            directoryUrl,
            accountKey: testSecondaryPrivateKey
        });

        await assert.isRejected(client.createAccount({
            onlyReturnExisting: true
        }));
    });

    it('should find existing account using account key', async () => {
        const client = new acme.Client({
            directoryUrl,
            accountKey: testPrivateKey
        });

        const account = await client.createAccount({
            onlyReturnExisting: true
        });

        spec.rfc8555.account(account);
        assert.strictEqual(account.status, 'valid');
        assert.deepStrictEqual(account.key, testAccount.key);
    });


    /**
     * Account URL
     */

    it('should refuse invalid account URL', async () => {
        const client = new acme.Client({
            directoryUrl,
            accountKey: testPrivateKey,
            accountUrl: 'https://acme-staging-v02.api.letsencrypt.org/acme/acct/1'
        });

        await assert.isRejected(client.updateAccount());
    });

    it('should find existing account using account URL', async () => {
        const client = new acme.Client({
            directoryUrl,
            accountKey: testPrivateKey,
            accountUrl: testAccountUrl
        });

        const account = await client.createAccount({
            onlyReturnExisting: true
        });

        spec.rfc8555.account(account);
        assert.strictEqual(account.status, 'valid');
        assert.deepStrictEqual(account.key, testAccount.key);
    });


    /**
     * Update account contact info
     */

    it('should update account contact info', async () => {
        const data = { contact: [testContact] };
        const account = await testClient.updateAccount(data);

        spec.rfc8555.account(account);
        assert.strictEqual(account.status, 'valid');
        assert.deepStrictEqual(account.key, testAccount.key);
        assert.isArray(account.contact);
        assert.include(account.contact, testContact);
    });


    /**
     * Change account private key
     */

    it('should change account private key [ACME_CAP_UPDATE_ACCOUNT_KEY]', async function() {
        if (!capUpdateAccountKey) {
            this.skip();
        }

        await testClient.updateAccountKey(testSecondaryPrivateKey);

        const account = await testClient.createAccount({
            onlyReturnExisting: true
        });

        spec.rfc8555.account(account);
        assert.strictEqual(account.status, 'valid');
        assert.notDeepEqual(account.key, testAccount.key);
    });


    /**
     * Create new certificate order
     */

    it('should create new order', async () => {
        const data1 = { identifiers: [{ type: 'dns', value: testDomain }] };
        const data2 = { identifiers: [{ type: 'dns', value: testDomainWildcard }] };

        testOrder = await testClient.createOrder(data1);
        testOrderWildcard = await testClient.createOrder(data2);

        [testOrder, testOrderWildcard].forEach((item) => {
            spec.rfc8555.order(item);
            assert.strictEqual(item.status, 'pending');
        });
    });


    /**
     * Get status of existing certificate order
     */

    it('should get existing order', async () => {
        await Promise.all([testOrder, testOrderWildcard].map(async (existing) => {
            const result = await testClient.getOrder(existing);

            spec.rfc8555.order(result);
            assert.deepStrictEqual(existing, result);
        }));
    });


    /**
     * Get identifier authorization
     */

    it('should get identifier authorization', async () => {
        const orderAuthzCollection = await testClient.getAuthorizations(testOrder);
        const wildcardAuthzCollection = await testClient.getAuthorizations(testOrderWildcard);

        [orderAuthzCollection, wildcardAuthzCollection].forEach((collection) => {
            assert.isArray(collection);
            assert.isNotEmpty(collection);

            collection.forEach((authz) => {
                spec.rfc8555.authorization(authz);
                assert.strictEqual(authz.status, 'pending');
            });
        });

        testAuthz = orderAuthzCollection.pop();
        testAuthzWildcard = wildcardAuthzCollection.pop();

        testAuthz.challenges.concat(testAuthzWildcard.challenges).forEach((item) => {
            spec.rfc8555.challenge(item);
            assert.strictEqual(item.status, 'pending');
        });
    });


    /**
     * Generate challenge key authorization
     */

    it('should get challenge key authorization', async () => {
        testChallenge = testAuthz.challenges.find((c) => (c.type === 'http-01'));
        testChallengeWildcard = testAuthzWildcard.challenges.find((c) => (c.type === 'dns-01'));

        testKeyAuthorization = await testClient.getChallengeKeyAuthorization(testChallenge);
        testKeyAuthorizationWildcard = await testClient.getChallengeKeyAuthorization(testChallengeWildcard);

        [testKeyAuthorization, testKeyAuthorizationWildcard].forEach((k) => assert.isString(k));
    });


    /**
     * Deactivate identifier authorization
     */

    it('should deactivate identifier authorization', async () => {
        const order = await testClient.createOrder({
            identifiers: [
                { type: 'dns', value: `${uuid()}.example.com` },
                { type: 'dns', value: `${uuid()}.example.com` }
            ]
        });

        const authzCollection = await testClient.getAuthorizations(order);

        const results = await Promise.all(authzCollection.map(async (authz) => {
            spec.rfc8555.authorization(authz);
            assert.strictEqual(authz.status, 'pending');
            return testClient.deactivateAuthorization(authz);
        }));

        results.forEach((authz) => {
            spec.rfc8555.authorization(authz);
            assert.strictEqual(authz.status, 'deactivated');
        });
    });


    /**
     * Verify satisfied challenge
     */

    it('should verify challenge', async () => {
        await cts.assertHttpChallengeCreateFn(testAuthz, testChallenge, testKeyAuthorization);
        await cts.assertDnsChallengeCreateFn(testAuthzWildcard, testChallengeWildcard, testKeyAuthorizationWildcard);

        await testClient.verifyChallenge(testAuthz, testChallenge);
        await testClient.verifyChallenge(testAuthzWildcard, testChallengeWildcard);
    });


    /**
     * Complete challenge
     */

    it('should complete challenge', async () => {
        await Promise.all([testChallenge, testChallengeWildcard].map(async (challenge) => {
            const result = await testClient.completeChallenge(challenge);

            spec.rfc8555.challenge(result);
            assert.strictEqual(challenge.url, result.url);
        }));
    });


    /**
     * Wait for valid challenge
     */

    it('should wait for valid challenge status', async () => {
        await Promise.all([testChallenge, testChallengeWildcard].map(async (c) => testClient.waitForValidStatus(c)));
    });


    /**
     * Finalize order
     */

    it('should finalize order', async () => {
        const finalize = await testClient.finalizeOrder(testOrder, testCsr);
        const finalizeWildcard = await testClient.finalizeOrder(testOrderWildcard, testCsrWildcard);

        [finalize, finalizeWildcard].forEach((f) => spec.rfc8555.order(f));

        assert.strictEqual(testOrder.url, finalize.url);
        assert.strictEqual(testOrderWildcard.url, finalizeWildcard.url);
    });


    /**
     * Wait for valid order
     */

    it('should wait for valid order status', async () => {
        await Promise.all([testOrder, testOrderWildcard].map(async (o) => testClient.waitForValidStatus(o)));
    });


    /**
     * Get certificate
     */

    it('should get certificate', async () => {
        testCertificate = await testClient.getCertificate(testOrder);
        testCertificateWildcard = await testClient.getCertificate(testOrderWildcard);

        await Promise.all([testCertificate, testCertificateWildcard].map(async (cert) => {
            assert.isString(cert);
            return acme.forge.readCertificateInfo(cert);
        }));
    });

    it('should get alternate certificate chain [ACME_CAP_ALTERNATE_CERT_ROOTS]', async function() {
        if (!capAlternateCertRoots) {
            this.skip();
        }

        await Promise.all(testIssuers.map(async (issuer) => {
            const cert = await testClient.getCertificate(testOrder, issuer);
            const rootCert = acme.forge.splitPemChain(cert).pop();
            const info = await acme.forge.readCertificateInfo(rootCert);

            assert.strictEqual(issuer, info.issuer.commonName);
        }));
    });

    it('should get default chain with invalid preference [ACME_CAP_ALTERNATE_CERT_ROOTS]', async () => {
        if (!capAlternateCertRoots) {
            this.skip();
        }

        const cert = await testClient.getCertificate(testOrder, uuid());
        const rootCert = acme.forge.splitPemChain(cert).pop();
        const info = await acme.forge.readCertificateInfo(rootCert);

        assert.strictEqual(testIssuers[0], info.issuer.commonName);
    });


    /**
     * Revoke certificate
     */

    it('should revoke certificate', async () => {
        await testClient.revokeCertificate(testCertificate);
        await testClient.revokeCertificate(testCertificateWildcard, { reason: 4 });
    });

    it('should not allow getting revoked certificate', async () => {
        await assert.isRejected(testClient.getCertificate(testOrder));
        await assert.isRejected(testClient.getCertificate(testOrderWildcard));
    });


    /**
     * Deactivate account
     */

    it('should deactivate account', async () => {
        const data = { status: 'deactivated' };
        const account = await testClient.updateAccount(data);

        spec.rfc8555.account(account);
        assert.strictEqual(account.status, 'deactivated');
    });


    /**
     * Verify that no new orders can be made
     */

    it('should not allow new orders from deactivated account', async () => {
        const data = {
            identifiers: [{ type: 'dns', value: 'nope.com' }]
        };

        await assert.isRejected(testClient.createOrder(data));
    });
});<|MERGE_RESOLUTION|>--- conflicted
+++ resolved
@@ -15,11 +15,8 @@
 const capAlternateCertRoots = !(('ACME_CAP_ALTERNATE_CERT_ROOTS' in process.env) && (process.env.ACME_CAP_ALTERNATE_CERT_ROOTS === '0'));
 
 describe('client', () => {
-<<<<<<< HEAD
     let testIssuers;
-=======
     // non-EAB
->>>>>>> bb31a687
     let testPrivateKey;
     let testSecondaryPrivateKey;
     let testClient;
