---
version: 2.1

commands:
  pre:
    steps:
      - run: node --version
      - run: npm --version
      - run: yarn --version
      - checkout

  install-cts:
    steps:
      - run:
          name: Install Pebble Challenge Test Server
          command: /bin/bash ./scripts/test-suite-install-cts.sh
          environment:
            PEBBLECTS_VERSION: 2.3.1

      - run:
          name: Start Pebble Challenge Test Server
          command: /tmp/pebble-challtestsrv -dns01 ":8053" -tlsalpn01 ":5001" -http01 ":5002" -https01 ":5003" -defaultIPv4 "127.0.0.1" -defaultIPv6 ""
          background: true

  install-pebble:
    steps:
      - run:
          name: Install Pebble
          command: /bin/bash ./scripts/test-suite-install-pebble.sh
          environment:
            PEBBLE_VERSION: 2.3.1

      - run:
          name: Start Pebble
          command: /tmp/pebble -strict -config /tmp/pebble.json -dnsserver "127.0.0.1:8053"
          background: true
          environment:
            PEBBLE_ALTERNATE_ROOTS: 2

      - run:
          name: Start Pebble with EAB
          command: /tmp/pebble -strict -config /tmp/pebble-config-external-account-bindings.json -dnsserver "127.0.0.1:8053"
          background: true

      - run:
          name: Set up environment
          command: |
            echo 'export NODE_EXTRA_CA_CERTS="/tmp/ca.cert.pem"' >> $BASH_ENV
            echo 'export ACME_CA_CERT_PATH="/tmp/ca.cert.pem"' >> $BASH_ENV
            echo 'export ACME_DIRECTORY_URL="https://127.0.0.1:14000/dir"' >> $BASH_ENV
<<<<<<< HEAD
            echo 'export ACME_PEBBLE_MANAGEMENT_URL="https://127.0.0.1:15000"' >> $BASH_ENV
=======
            echo 'export ACME_EAB_DIRECTORY_URL="https://127.0.0.1:24000/dir"' >> $BASH_ENV
>>>>>>> bb31a687

      - run:
          name: Wait for Pebble
          command: /bin/bash ./scripts/test-suite-wait-for-ca.sh

  install-step:
    steps:
      - run:
          name: Install Step Certificates
          command: /bin/bash ./scripts/test-suite-install-step.sh
          environment:
            STEPCA_VERSION: 0.14.4
            STEPCLI_VERSION: 0.14.4

      - run:
          name: Start Step CA
          command: /usr/bin/step-ca --resolver="127.0.0.1:8053" --password-file="/tmp/password" ~/.step/config/ca.json
          background: true

      - run:
          name: Set up environment
          command: |
            echo 'export NODE_EXTRA_CA_CERTS="/home/circleci/.step/certs/root_ca.crt"' >> $BASH_ENV
            echo 'export ACME_CA_CERT_PATH="/home/circleci/.step/certs/root_ca.crt"' >> $BASH_ENV
            echo 'export ACME_DIRECTORY_URL="https://localhost:8443/acme/acme/directory"' >> $BASH_ENV

            echo 'export ACME_CAP_META_TOS_FIELD=0' >> $BASH_ENV
            echo 'export ACME_CAP_UPDATE_ACCOUNT_KEY=0' >> $BASH_ENV
            echo 'export ACME_CAP_ALTERNATE_CERT_ROOTS=0' >> $BASH_ENV

      - run:
          name: Wait for Step CA
          command: /bin/bash ./scripts/test-suite-wait-for-ca.sh

  test:
    steps:
      - run: yarn
      - run: yarn run lint
      - run: yarn run lint-types
      - run: yarn run build-docs

      - run:
          command: yarn run test
          environment:
            ACME_CHALLTESTSRV_URL: http://127.0.0.1:8055
            ACME_DNS_RESOLVER: 127.0.0.1:8053
            ACME_TLSALPN_PORT: 5001
            ACME_HTTP_PORT: 5002
            ACME_HTTPS_PORT: 5003
            ACME_EAB_TLSALPN_PORT: 25001
            ACME_EAB_HTTP_PORT: 25002
            ACME_EAB_HTTPS_PORT: 25003


jobs:
  v10: { docker: [{ image: circleci/node:10 }], steps: [ pre, install-cts, install-pebble, test ]}
  v12: { docker: [{ image: circleci/node:12 }], steps: [ pre, install-cts, install-pebble, test ]}
  v14: { docker: [{ image: circleci/node:14 }], steps: [ pre, install-cts, install-pebble, test ]}
  # v12-step: { docker: [{ image: circleci/node:12 }], steps: [ pre, install-cts, install-step, test ]}

workflows:
  test-suite:
    jobs:
      - v10
      - v12
      - v14
      # - v12-step<|MERGE_RESOLUTION|>--- conflicted
+++ resolved
@@ -48,11 +48,8 @@
             echo 'export NODE_EXTRA_CA_CERTS="/tmp/ca.cert.pem"' >> $BASH_ENV
             echo 'export ACME_CA_CERT_PATH="/tmp/ca.cert.pem"' >> $BASH_ENV
             echo 'export ACME_DIRECTORY_URL="https://127.0.0.1:14000/dir"' >> $BASH_ENV
-<<<<<<< HEAD
             echo 'export ACME_PEBBLE_MANAGEMENT_URL="https://127.0.0.1:15000"' >> $BASH_ENV
-=======
             echo 'export ACME_EAB_DIRECTORY_URL="https://127.0.0.1:24000/dir"' >> $BASH_ENV
->>>>>>> bb31a687
 
       - run:
           name: Wait for Pebble
